--- conflicted
+++ resolved
@@ -113,12 +113,7 @@
         
         if not self.start or not self.end or not self.frames:
             raise ValueError(f"Error reading {self.path_or_url}. Faulty wavfile")
-        
-<<<<<<< HEAD
-=======
-        
-
->>>>>>> ab5f8d99
+
 
 class GenericWavFile(AudioFile):
     """GenericWavFile uses the metadata from the wav file itself,

--- conflicted
+++ resolved
@@ -231,13 +231,7 @@
         generated_filenames = []
         basename = f"{self.output_dir}/{self.output_prefix}{year:04}{month:02}{day:02}"
         if os.name == "nt":
-<<<<<<< HEAD
             basename = f"{self.output_dir}\\{self.output_prefix}{year:04}{month:02}{day:02}"
-=======
-            basename = (
-                f"{self.output_dir}\\{self.output_prefix}{year:04}{month:02}{day:02}"
-            )
->>>>>>> dbe04a17
 
         if self.gen_netcdf:
             nc_filename = f"{basename}.nc"
